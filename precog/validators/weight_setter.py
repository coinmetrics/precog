import asyncio
import os
import pickle

import bittensor as bt
import websocket
from numpy import array
from pytz import timezone

from precog import __spec_version__
from precog.protocol import Challenge
from precog.utils.bittensor import check_uid_availability, print_info, setup_bittensor_objects
from precog.utils.classes import MinerHistory
from precog.utils.general import func_with_retry, loop_handler
from precog.utils.timestamp import elapsed_seconds, get_before, get_now, get_str, is_query_time, to_datetime, to_str
from precog.utils.wandb import log_wandb, setup_wandb
from precog.validators.reward import calc_rewards


class weight_setter:
    def __init__(self, config=None, loop=None):
        self.config = config
        self.loop = loop
        self.lock = asyncio.Lock()
        setup_bittensor_objects(self)
        self.timezone = timezone("UTC")
        self.prediction_interval = self.config.prediction_interval  # in seconds
        self.N_TIMEPOINTS = self.config.N_TIMEPOINTS  # number of timepoints to predict
        self.hyperparameters = func_with_retry(self.subtensor.get_subnet_hyperparameters, netuid=self.config.netuid)
        self.resync_metagraph_rate = 600  # in seconds
        bt.logging.info(
            f"Running validator for subnet: {self.config.netuid} on network: {self.config.subtensor.network}"
        )
        self.available_uids = asyncio.run(self.get_available_uids())
        self.hotkeys = self.metagraph.hotkeys
        if self.config.reset_state:
            self.scores = [0.0] * len(self.metagraph.S)
            self.moving_average_scores = {uid: 0 for uid in self.metagraph.uids}
            self.MinerHistory = {uid: MinerHistory(uid, timezone=self.timezone) for uid in self.available_uids}
            self.save_state()
        else:
            self.load_state()
        self.current_block = self.subtensor.get_current_block()
        self.blocks_since_last_update = self.subtensor.blocks_since_last_update(
            netuid=self.config.netuid, uid=self.my_uid
        )
        if not self.config.wandb.off:
            setup_wandb(self)
        self.stop_event = asyncio.Event()
        bt.logging.info("Setup complete, starting loop")
        self.loop.create_task(
            loop_handler(self, self.scheduled_prediction_request, sleep_time=self.config.print_cadence)
        )
        self.loop.create_task(loop_handler(self, self.resync_metagraph, sleep_time=self.resync_metagraph_rate))
        self.loop.create_task(loop_handler(self, self.set_weights, sleep_time=self.hyperparameters.weights_rate_limit))
        try:
            self.loop.run_forever()
        except websocket._exceptions.WebSocketConnectionClosedException:
            # TODO: Exceptions are not being caught in this loop
            bt.logging.info("Caught websocket connection closed exception")
            self.__reset_instance__()
        except Exception as e:
            bt.logging.error(f"Error on loop: {e}")
        finally:
            self.__exit__(None, None, None)

    def __exit__(self, exc_type, exc_value, traceback):
        self.save_state()
        try:
            pending = asyncio.all_tasks(self.loop)
            for task in pending:
                task.cancel()
        except Exception as e:
            bt.logging.error(f"Error on __exit__ function: {e}")
        finally:
            asyncio.gather(*pending, return_exceptions=True)
            self.loop.stop()

    def __reset_instance__(self):
        self.__exit__(None, None, None)
        self.__init__(self.config, self.loop)

    async def get_available_uids(self):
        miner_uids = []
        for uid in range(len(self.metagraph.S)):
            uid_is_available = check_uid_availability(self.metagraph, uid, self.config.vpermit_tao_limit)
            if uid_is_available:
                miner_uids.append(uid)
        return miner_uids

    async def resync_metagraph(self):
        """Resyncs the metagraph and updates the hotkeys and moving averages based on the new metagraph."""
        self.subtensor = bt.subtensor(config=self.config, network=self.config.subtensor.chain_endpoint)
        bt.logging.info("Syncing Metagraph...")
        self.metagraph.sync(subtensor=self.subtensor)
        bt.logging.info("Metagraph updated, re-syncing hotkeys, dendrite pool and moving averages")
        # Zero out all hotkeys that have been replaced.
        self.available_uids = asyncio.run(self.get_available_uids())
        for uid, hotkey in enumerate(self.metagraph.hotkeys):
            if (uid not in self.MinerHistory and uid in self.available_uids) or self.hotkeys[uid] != hotkey:
                bt.logging.info(f"Replacing hotkey on {uid} with {self.metagraph.hotkeys[uid]}")
                self.hotkeys = self.metagraph.hotkeys
                self.MinerHistory[uid] = MinerHistory(uid, timezone=self.timezone)
                self.moving_average_scores[uid] = 0
                self.scores = list(self.moving_average_scores.values())
        self.save_state()

    def query_miners(self):
        timestamp = get_str()
        synapse = Challenge(timestamp=timestamp)
        responses = self.dendrite.query(
            # Send the query to selected miner axons in the network.
            axons=[self.metagraph.axons[uid] for uid in self.available_uids],
            synapse=synapse,
            deserialize=False,
        )
        return responses, timestamp

    async def set_weights(self):
        try:
            self.blocks_since_last_update = func_with_retry(
                self.subtensor.blocks_since_last_update, netuid=self.config.netuid, uid=self.my_uid
            )
            self.current_block = func_with_retry(self.subtensor.get_current_block)
        except Exception as e:
            bt.logging.error(f"Failed to get current block with error {e}, skipping block update")
        if self.blocks_since_last_update >= self.hyperparameters.weights_rate_limit:
            uids = array(self.available_uids)
            weights = [self.moving_average_scores[uid] for uid in self.available_uids]
            if not weights:
                bt.logging.error("No weights to set, skipping")
                return
            for i, j in zip(weights, self.available_uids):
                bt.logging.debug(f"UID: {j}  |  Weight: {i}")
            if sum(weights) == 0:
                weights = [1] * len(weights)
            # Convert to uint16 weights and uids.
            (
                uint_uids,
                uint_weights,
            ) = bt.utils.weight_utils.convert_weights_and_uids_for_emit(uids=uids, weights=array(weights))
            # Update the incentive mechanism on the Bittensor blockchain.
            result, msg = self.subtensor.set_weights(
                netuid=self.config.netuid,
                wallet=self.wallet,
                uids=uint_uids,
                weights=uint_weights,
                wait_for_inclusion=True,
                version_key=__spec_version__,
            )
            if result:
                bt.logging.success("✅ Set Weights on chain successfully!")
                self.blocks_since_last_update = 0
            else:
                bt.logging.debug(
                    "Failed to set weights this iteration with message:",
                    msg,
                )

    async def scheduled_prediction_request(self):
        if not hasattr(self, "timestamp"):
            self.timestamp = to_str(get_before(minutes=self.prediction_interval))
        query_lag = elapsed_seconds(get_now(), to_datetime(self.timestamp))
        if len(self.available_uids) == 0:
            bt.logging.info("No miners available. Sleeping for 10 minutes...")
            print_info(self)
            await asyncio.sleep(600)
        else:
            if is_query_time(self.prediction_interval, self.timestamp) or query_lag >= 60 * self.prediction_interval:
                responses, self.timestamp = self.query_miners()
                try:
                    rewards = calc_rewards(self, responses=responses)
                    # Adjust the scores based on responses from miners and update moving average.
                    for i, value in zip(self.available_uids, rewards):
                        self.moving_average_scores[i] = (1 - self.config.alpha) * self.moving_average_scores[
                            i
                        ] + self.config.alpha * value
                        self.scores = list(self.moving_average_scores.values())
                    if self.config.wandb_on:
                        log_wandb(responses, rewards, self.available_uids)
                except Exception as e:
                    bt.logging.error(f"Failed to calculate rewards with error: {e}")
<<<<<<< HEAD
                # Adjust the scores based on responses from miners and update moving average.
                for i, value in zip(self.available_uids, rewards):
                    self.moving_average_scores[i] = (
                        1 - self.config.neuron.moving_average_alpha
                    ) * self.moving_average_scores[i] + self.config.neuron.moving_average_alpha * value
                    self.scores = list(self.moving_average_scores.values())
                if not self.config.wandb.off:
                    log_wandb(responses, rewards, self.available_uids)
=======
>>>>>>> f8c16fb3
            else:
                print_info(self)

    def save_state(self):
        """Saves the state of the validator to a file."""

        state_path = os.path.join(self.config.full_path, "state.pt")
        state = {
            "scores": self.scores,
            "MinerHistory": self.MinerHistory,
            "moving_average_scores": self.moving_average_scores,
        }
        with open(state_path, "wb") as f:
            pickle.dump(state, f)
        bt.logging.info(f"Saved {self.config.neuron.name} state.")

    def load_state(self):
        """Loads the state of the validator from a file."""
        bt.logging.info("Loading validator state.")
        state_path = os.path.join(self.config.full_path, "state.pt")
        bt.logging.info(f"State path: {state_path}")
        if not os.path.exists(state_path):
            bt.logging.info("Skipping state load due to missing state.pt file.")
            self.scores = [0.0] * len(self.metagraph.S)
            self.moving_average_scores = {uid: 0 for uid in self.metagraph.uids}
            self.MinerHistory = {uid: MinerHistory(uid) for uid in self.available_uids}
            return
        try:
            with open(state_path, "rb") as f:
                state = pickle.load(f)
            self.scores = state["scores"]
            self.MinerHistory = state["MinerHistory"]
            self.moving_average_scores = state["moving_average_scores"]
        except Exception as e:
            bt.logging.error(f"Failed to load state with error: {e}")<|MERGE_RESOLUTION|>--- conflicted
+++ resolved
@@ -100,8 +100,10 @@
             if (uid not in self.MinerHistory and uid in self.available_uids) or self.hotkeys[uid] != hotkey:
                 bt.logging.info(f"Replacing hotkey on {uid} with {self.metagraph.hotkeys[uid]}")
                 self.hotkeys = self.metagraph.hotkeys
+                self.hotkeys = self.metagraph.hotkeys
                 self.MinerHistory[uid] = MinerHistory(uid, timezone=self.timezone)
                 self.moving_average_scores[uid] = 0
+                self.scores = list(self.moving_average_scores.values())
                 self.scores = list(self.moving_average_scores.values())
         self.save_state()
 
@@ -170,17 +172,8 @@
                 responses, self.timestamp = self.query_miners()
                 try:
                     rewards = calc_rewards(self, responses=responses)
-                    # Adjust the scores based on responses from miners and update moving average.
-                    for i, value in zip(self.available_uids, rewards):
-                        self.moving_average_scores[i] = (1 - self.config.alpha) * self.moving_average_scores[
-                            i
-                        ] + self.config.alpha * value
-                        self.scores = list(self.moving_average_scores.values())
-                    if self.config.wandb_on:
-                        log_wandb(responses, rewards, self.available_uids)
                 except Exception as e:
                     bt.logging.error(f"Failed to calculate rewards with error: {e}")
-<<<<<<< HEAD
                 # Adjust the scores based on responses from miners and update moving average.
                 for i, value in zip(self.available_uids, rewards):
                     self.moving_average_scores[i] = (
@@ -189,8 +182,6 @@
                     self.scores = list(self.moving_average_scores.values())
                 if not self.config.wandb.off:
                     log_wandb(responses, rewards, self.available_uids)
-=======
->>>>>>> f8c16fb3
             else:
                 print_info(self)
 
